apiVersion: apps/v1
kind: Deployment
metadata:
  name: backstage
<<<<<<< HEAD
  namespace: "backstage"
  labels:
=======
  namespace: "janus-idp"
  labels: 
>>>>>>> 1622878c
    app.kubernetes.io/component: backstage
spec:
  replicas: 1
  selector:
    matchLabels:
      app.kubernetes.io/component: backstage
  template:
    metadata:
      labels:
        app.kubernetes.io/component: backstage
      annotations:
        checksum/app-config: 44136fa355b3678a1146ad16f7e8649e94fb4fc21fe77e8310c060f61caaff8a
    spec:
      serviceAccountName: default
      containers:
        - resources:
            limits:
              cpu: 500m
            requests:
              cpu: 400m
          name: backstage-showcase
<<<<<<< HEAD
          image: ghcr.io/janus-idp/backstage-showcase:main
=======
          image: quay.io/rh_ee_pknight/backstage-showcase:latest
>>>>>>> 1622878c
          imagePullPolicy: "Always"
          command:
            - node
            - packages/backend
          envFrom:
            - secretRef:
                name: janus-idp
          ports:
            - name: backend
              containerPort: 7007
              protocol: TCP<|MERGE_RESOLUTION|>--- conflicted
+++ resolved
@@ -2,13 +2,8 @@
 kind: Deployment
 metadata:
   name: backstage
-<<<<<<< HEAD
-  namespace: "backstage"
-  labels:
-=======
   namespace: "janus-idp"
   labels: 
->>>>>>> 1622878c
     app.kubernetes.io/component: backstage
 spec:
   replicas: 1
@@ -30,11 +25,7 @@
             requests:
               cpu: 400m
           name: backstage-showcase
-<<<<<<< HEAD
           image: ghcr.io/janus-idp/backstage-showcase:main
-=======
-          image: quay.io/rh_ee_pknight/backstage-showcase:latest
->>>>>>> 1622878c
           imagePullPolicy: "Always"
           command:
             - node
