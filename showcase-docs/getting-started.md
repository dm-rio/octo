# Getting Started running Backstage Showcase

There are several different methods for running the Backstage Showcase app today. We currently have support for running the application locally, using a helm chart to deploy to a cluster, and manifests for deployment using ArgoCD.

## Running Locally

The easiest and fastest method for getting started with the Backstage Showcase app, running it locally only requires a few simple steps.

1. Create an app-config.local.yaml file that will be used for storing the environment variables that the showcase app needs

2. Copy the below into the app-config.local.yaml file

   ***

   **NOTE**

   We currently utilize several plugins that require environment variables to be setup prior to running the showcase app

   All of these variables can be changed to "temp" if you only need the app up to test new functionality

   Otherwise to test a specific plugin or the entire app, one will need to setup and get each of these variables

   ***

   ```yaml
   # This is a GitHub App. You can find out how to generate this file, and more information
   # about setting up the GitHub integration here: https://backstage.io/docs/integrations/github/github-apps

   proxy:
     '/sonarqube':
       target: ${SONARQUBE_URL}
       allowedMethods: ['GET']
       auth: '${SONARQUBE_TOKEN}:'

   # comment this out if using sonarcloud
   sonarQube:
     baseUrl: ${SONARQUBE_URL}

   integrations:
     github:
       - host: github.com
         apps:
           - $include: github-app-backstage-showcase-credentials.local.yaml

<<<<<<< HEAD
     proxy:
       '/sonarqube':
         target: ${SONARQUBE_URL}
         allowedMethods: ['GET']
         auth: '${SONARQUBE_TOKEN}:'

     # comment this out if using sonarcloud
     sonarQube:
       baseUrl: ${SONARQUBE_URL}

     integrations:
=======
   techdocs:
     builder: 'local' # Alternatives - 'external'
     generator:
       runIn: 'local' # Alternatives - 'local'
     publisher:
       type: 'local' # Alternatives - 'googleGcs' or 'awsS3'. Read documentation for using alternatives.

   auth:
     environment: development
     providers:
>>>>>>> 40005646
       github:
         - host: github.com
           apps:
             - $include: github-app-backstage-showcase-credentials.local.yaml

     auth:
       environment: development
       providers:
         github:
           development:
             clientId: ${AUTH_GITHUB_CLIENT_ID}
             clientSecret: ${AUTH_GITHUB_CLIENT_SECRET}

     catalog:
       providers:
         keycloakOrg:
           default:
             baseUrl: ${KEYCLOAK_BASE_URL}
             loginRealm: ${KEYCLOAK_LOGIN_REALM}
             realm: ${KEYCLOAK_REALM}
             clientId: ${KEYCLOAK_CLIENT_ID}
             clientSecret: ${KEYCLOAK_CLIENT_SECRET}

     kubernetes:
       serviceLocatorMethod:
         type: 'multiTenant'
       clusterLocatorMethods:
         - type: 'config'
           clusters:
             - name: ${K8S_CLUSTER_NAME}
               url: ${K8S_CLUSTER_URL}
               authProvider: 'serviceAccount'
               skipTLSVerify: true
               serviceAccountToken: ${K8S_CLUSTER_TOKEN}

     ocm:
       hub:
         name: ${OCM_HUB_NAME}
         url: ${OCM_HUB_URL}
         serviceAccountToken: ${moc_infra_token}

     argocd:
       username: ${ARGOCD_USERNAME}
       password: ${ARGOCD_PASSWORD}
       appLocatorMethods:
         - type: 'config'
           instances:
             - name: argoInstance1
               url: ${ARGOCD_INSTANCE1_URL}
               token: ${ARGOCD_AUTH_TOKEN}
             - name: argoInstance2
               url: ${ARGOCD_INSTANCE2_URL}
               token: ${ARGOCD_AUTH_TOKEN2}
   ```

   - Setup a GitHub app (Needed for the GitHub Issues, GitHub Pull Request plugins) and replace the variables

     - This [URL](https://backstage.io/docs/integrations/github/github-apps) can be used to quickly create a GitHub app, you can name the yaml file `github-app-backstage-showcase-credentials.local.yaml`
     - `${GITHUB_APP_CLIENT_ID}` with the client id
     - `${GITHUB_APP_CLIENT_SECRET}` with the client secret

   - Setup one to two ArgoCD instances (Needed for the ArgoCD backend plugin) and replace the following variables

     - If using a shared username and password across the instances, you can define them in the username and password variables and arbitrarily assign the urls and tokens
     - If using tokens for each individual instance, you can assign arbitrary variables to the tokens
     - `${ARGOCD_USERNAME}` Username for the instance(s)
     - `${ARGOCD_PASSWORD}` Password for the instance(s)
     - `${ARGOCD_INSTANCE1_URL}` with the URL to the instance
     - `${ARGOCD_AUTH_TOKEN}` with the token to the instance
     - `${ARGOCD_INSTANCE2_URL}` with the URL to the instance
     - `${ARGOCD_AUTH_TOKEN2}` with the token to the instance

   - Setup a Keycloak instance (Needed for the Keycloak plugin) and replace the following variables

     - `${KEYCLOAK_BASE_URL}` with the base URL of the Keycloak instance
     - `${KEYCLOAK_LOGIN_REALM}` with the login realm
     - `${KEYCLOAK_REALM}` with the realm
     - `${KEYCLOAK_CLIENT_ID}` with the client id
     - `${KEYCLOAK_CLIENT_SECRET}` with the client secret

   - Setup a kubernetes cluster (Needed for the Kubernetes plugin) and replace the following variables

     - `${K8S_CLUSTER_NAME}` with the cluster name
     - `${K8S_CLUSTER_URL}` with the cluster url
     - `${K8S_CLUSTER_TOKEN}` with the cluster token

   - Setup up Open Cluster Management, have access to another cluster (Needed for the OCM plugin), and replace the following variables

     - `${OCM_HUB_NAME}` with the hub cluster name
     - `${OCM_HUB_URL}` with the hub cluster url
     - `${moc_infra_token}` with the hub token

   - Setup a sonarqube instance then pass the following environment variables to backstage:
     - `${SONARQUBE_URL}` the uel at which sonarqube can be found
     - `${SONARQUBE_TOKEN}` a sonarqube [token](https://docs.sonarqube.org/9.8/user-guide/user-account/generating-and-using-tokens/) with enough permission to read all the sonaqube projects

3. Run `yarn install` to install the dependencies

4. Start the application using `yarn start`

5. Navigate to <http://localhost:3000>

## Running with Helm

COMING SOON

## Deploying with ArgoCD

COMING SOON<|MERGE_RESOLUTION|>--- conflicted
+++ resolved
@@ -42,19 +42,6 @@
          apps:
            - $include: github-app-backstage-showcase-credentials.local.yaml
 
-<<<<<<< HEAD
-     proxy:
-       '/sonarqube':
-         target: ${SONARQUBE_URL}
-         allowedMethods: ['GET']
-         auth: '${SONARQUBE_TOKEN}:'
-
-     # comment this out if using sonarcloud
-     sonarQube:
-       baseUrl: ${SONARQUBE_URL}
-
-     integrations:
-=======
    techdocs:
      builder: 'local' # Alternatives - 'external'
      generator:
@@ -65,7 +52,6 @@
    auth:
      environment: development
      providers:
->>>>>>> 40005646
        github:
          - host: github.com
            apps:
